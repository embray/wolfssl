# ciphers.py
#
# Copyright (C) 2006-2016 wolfSSL Inc.
#
# This file is part of wolfSSL. (formerly known as CyaSSL)
#
# wolfSSL is free software; you can redistribute it and/or modify
# it under the terms of the GNU General Public License as published by
# the Free Software Foundation; either version 2 of the License, or
# (at your option) any later version.
#
# wolfSSL is distributed in the hope that it will be useful,
# but WITHOUT ANY WARRANTY; without even the implied warranty of
# MERCHANTABILITY or FITNESS FOR A PARTICULAR PURPOSE.  See the
# GNU General Public License for more details.
#
# You should have received a copy of the GNU General Public License
# along with this program; if not, write to the Free Software
# Foundation, Inc., 51 Franklin Street, Fifth Floor, Boston, MA 02110-1301, USA
from wolfcrypt._ffi   import ffi as _ffi
from wolfcrypt._ffi   import lib as _lib
from wolfcrypt.utils  import t2b
from wolfcrypt.random import Random

from wolfcrypt.exceptions import *


# key direction flags
_ENCRYPTION  = 0
_DECRYPTION  = 1


# feedback modes
MODE_ECB = 1 # Electronic Code Book
MODE_CBC = 2 # Cipher Block Chaining
MODE_CFB = 3 # Cipher Feedback
MODE_OFB = 5 # Output Feedback
MODE_CTR = 6 # Counter

_FEEDBACK_MODES = [MODE_ECB, MODE_CBC, MODE_CFB, MODE_OFB, MODE_CTR]


class _Cipher(object):
    """
    A **PEP 272: Block Encryption Algorithms** compliant
    **Symmetric Key Cipher**.
    """
    def __init__(self, key, mode, IV=None):
        if mode not in _FEEDBACK_MODES:
            raise ValueError("this mode is not supported")

        if mode == MODE_CBC:
            if IV is None:
                raise ValueError("this mode requires an 'IV' string")
        elif mode not in self.supported_modes:
            raise ValueError("this mode is not supported by this cipher")

        if self.key_size:
            if self.key_size != len(key):
                raise ValueError("key must be %d in length" % self.key_size)
        elif self._key_sizes:
            if len(key) not in self._key_sizes:
                raise ValueError("key must be %s in length" % self._key_sizes)
        else:
            if not len(key):
                raise ValueError("key must not be 0 in length")

        if IV is not None and len(IV) != self.block_size:
            raise ValueError("IV must be %d in length" % self.block_size)

        self._native_object = _ffi.new(self._native_type)
        self._enc = None
        self._dec = None
        self._key = t2b(key)
        self._mode = mode

        if IV:
            self._IV = t2b(IV)
        else:
            self._IV = t2b("\0" * self.block_size)


    @classmethod
    def new(cls, key, mode, IV=None, **kwargs):
        """
        Returns a ciphering object, using the secret key contained in
        the string **key**, and using the feedback mode **mode**, which
        must be one of MODE_* defined in this module.

        If **mode** is MODE_CBC or MODE_CFB, **IV** must be provided and
        must be a string of the same length as the block size. Not
        providing a value of **IV** will result in a ValueError exception
        being raised.
        """
        return cls(key, mode, IV)


    def encrypt(self, string):
        """
        Encrypts a non-empty string, using the key-dependent data in
        the object, and with the appropriate feedback mode. The
        string's length must be an exact multiple of the algorithm's
        block size or, in CFB mode, of the segment size. Returns a
        string containing the ciphertext.
        """
        string = t2b(string)

        if self._mode == MODE_CBC:
            # TODO: This applies to other modes as well, but this is the only
            # one currently implemented here where it applies
            if not string or len(string) % self.block_size:
                raise ValueError(
                    "string must be a multiple of %d in length" %
                    self.block_size)

        if self._enc is None:
            self._enc = _ffi.new(self._native_type)
<<<<<<< HEAD
            ret = self._set_key(_ENCRYPTION)
=======
            ret = self._set_key(self._enc, _ENCRYPTION)
>>>>>>> 454fa2c6
            if ret is not None and ret < 0:
                raise WolfCryptError("Invalid key error (%d)" % ret)

        result = t2b("\0" * len(string))
        ret = self._encrypt(result, string)
        if ret is not None and ret < 0:
            raise WolfCryptError("Encryption error (%d)" % ret)

        return result


    def decrypt(self, string):
        """
        Decrypts **string**, using the key-dependent data in the
        object and with the appropriate feedback mode. The string's
        length must be an exact multiple of the algorithm's block
        size or, in CFB mode, of the segment size.  Returns a string
        containing the plaintext.
        """
        string = t2b(string)

        if self._mode == MODE_CBC:
            # TODO: This applies to other modes as well, but this is the only
            # one currently implemented here where it applies
            if not string or len(string) % self.block_size:
                raise ValueError(
                    "string must be a multiple of %d in length" %
                    self.block_size)

        if self._dec is None:
            self._dec = _ffi.new(self._native_type)
<<<<<<< HEAD
            ret = self._set_key(_DECRYPTION)
=======
            ret = self._set_key(self._dec, _DECRYPTION)
>>>>>>> 454fa2c6
            if ret is not None and ret < 0:
                raise WolfCryptError("Invalid key error (%d)" % ret)

        result = t2b("\0" * len(string))
        ret = self._decrypt(result, string)
        if ret is not None and ret < 0:
            raise WolfCryptError("Decryption error (%d)" % ret)

        return result


class Aes(_Cipher):
    """
    The **Advanced Encryption Standard** (AES), a.k.a. Rijndael, is
    a symmetric-key cipher standardized by **NIST**.
    """
    block_size   = 16
    key_size     = None # 16, 24, 32
    _key_sizes   = [16, 24, 32]
    _native_type = "Aes *"
    supported_modes = [MODE_CBC]

    _funcs = {
        MODE_CBC: {
            'encrypt': _lib.wc_AesCbcEncrypt,
            'decrypt': _lib.wc_AesCbcDecrypt
        }
    }

    if hasattr(_lib, 'wc_AesCtrEncrypt'):
        supported_modes.append(MODE_CTR)
        _funcs.update({
            MODE_CTR: {
                'encrypt': _lib.wc_AesCtrEncrypt,
                'decrypt': _lib.wc_AesCtrEncrypt
            }
        })


<<<<<<< HEAD
    def _set_key(self, direction):
        if direction == _ENCRYPTION:
            return _lib.wc_AesSetKey(
                self._enc, self._key, len(self._key), self._IV, _ENCRYPTION)
=======
    def _set_key(self, native_obj, direction):
        if self._mode == MODE_CTR:
            # MODE_CTR only goes in one direction
            direction = _ENCRYPTION
            set_key = _lib.wc_AesSetKeyDirect
>>>>>>> 454fa2c6
        else:
            set_key = _lib.wc_AesSetKey

        return set_key(native_obj, self._key, len(self._key), self._IV,
                       direction)


    def _encrypt(self, destination, source):
        return self._funcs[self._mode]['encrypt'](self._enc, destination,
                                                  source, len(source))


    def _decrypt(self, destination, source):
        return self._funcs[self._mode]['decrypt'](self._dec, destination,
                                                  source, len(source))


class _Rsa(object):
    RSA_MIN_PAD_SIZE = 11

    def __init__(self):
        self.native_object = _ffi.new("RsaKey *")
        ret = _lib.wc_InitRsaKey(self.native_object, _ffi.NULL)
        if ret < 0:
            raise WolfCryptError("Invalid key error (%d)" % ret)

        self._random = Random()
        ret = _lib.wc_RsaSetRNG(self.native_object, self._random.native_object)
        if ret < 0:
            raise WolfCryptError("Key initialization error (%d)" % ret)


    def __del__(self):
        if self.native_object:
            _lib.wc_FreeRsaKey(self.native_object)


class RsaPublic(_Rsa):
    def __init__(self, key, private_key=False):
        key = t2b(key)

        _Rsa.__init__(self)

        idx = _ffi.new("word32*")
        idx[0] = 0

        if private_key:
            decode = _lib.wc_RsaPrivateKeyDecode
        else:
            decode = _lib.wc_RsaPublicKeyDecode

        ret = decode(key, idx, self.native_object, len(key))
        if ret < 0:
            raise WolfCryptError("Invalid key error (%d)" % ret)

        self.output_size = _lib.wc_RsaEncryptSize(self.native_object)
        if self.output_size <= 0:
            raise WolfCryptError("Invalid key error (%d)" % self.output_size)


    def encrypt(self, plaintext):
        """
        Encrypts **plaintext**, using the public key data in the
        object. The plaintext's length must not be greater than:

            **self.output_size - self.RSA_MIN_PAD_SIZE**

        Returns a string containing the ciphertext.
        """

        plaintext = t2b(plaintext)
        ciphertext = t2b("\0" * self.output_size)

        ret = _lib.wc_RsaPublicEncrypt(plaintext, len(plaintext),
                                       ciphertext, len(ciphertext),
                                       self.native_object,
                                       self._random.native_object)

        if ret != self.output_size:
            raise WolfCryptError("Encryption error (%d)" % ret)

        return ciphertext


    def verify(self, signature):
        """
        Verifies **signature**, using the public key data in the
        object. The signature's length must be equal to:

            **self.output_size**

        Returns a string containing the plaintext.
        """
        signature = t2b(signature)
        plaintext = t2b("\0" * self.output_size)

        ret = _lib.wc_RsaSSL_Verify(signature, len(signature),
                                    plaintext, len(plaintext),
                                    self.native_object)

        if ret < 0:
            raise WolfCryptError("Verify error (%d)" % ret)

        return plaintext[:ret]


class RsaPrivate(RsaPublic):
    def __init__(self, key):
        key = t2b(key)

        _Rsa.__init__(self)

        idx = _ffi.new("word32*")
        idx[0] = 0

        ret = _lib.wc_RsaPrivateKeyDecode(key, idx, self.native_object,len(key))
        if ret < 0:
            raise WolfCryptError("Invalid key error (%d)" % ret)

        self.output_size = _lib.wc_RsaEncryptSize(self.native_object)
        if self.output_size <= 0:
            raise WolfCryptError("Invalid key error (%d)" % self.output_size)


    def decrypt(self, ciphertext):
        """
        Decrypts **ciphertext**, using the private key data in the
        object. The ciphertext's length must be equal to:

            **self.output_size**

        Returns a string containing the plaintext.
        """
        ciphertext = t2b(ciphertext)
        plaintext = t2b("\0" * self.output_size)

        ret = _lib.wc_RsaPrivateDecrypt(ciphertext, len(ciphertext),
                                        plaintext, len(plaintext),
                                        self.native_object)

        if ret < 0:
            raise WolfCryptError("Decryption error (%d)" % ret)

        return plaintext[:ret]


    def sign(self, plaintext):
        """
        Signs **plaintext**, using the private key data in the object.
        The plaintext's length must not be greater than:

            **self.output_size - self.RSA_MIN_PAD_SIZE**

        Returns a string containing the signature.
        """
        plaintext = t2b(plaintext)
        signature = t2b("\0" * self.output_size)

        ret = _lib.wc_RsaSSL_Sign(plaintext, len(plaintext),
                                  signature, len(signature),
                                  self.native_object,
                                  self._random.native_object)

        if ret != self.output_size:
            raise WolfCryptError("Signature error (%d)" % ret)

        return signature


def make_rsa_key(length, e=65537, rng=None):
    if rng is None:
        rng = Random()

    key = _ffi.new("RsaKey *")
    ret = _lib.wc_MakeRsaKey(key, length, e, rng.native_object)
    if ret < 0:
        raise WolfCryptError("Error generating RSA key (%d)" % ret)

    def try_rsa_key_to_der(key, start_len=10000, max_len=10000 * 4,
                           incr=lambda l: l * 2):
        in_len = start_len
        output = _ffi.new("byte[%d]" % in_len)
        while in_len <= max_len:
            ret = _lib.wc_RsaKeyToDer(key, output, in_len)

            if ret == _lib.BAD_FUNC_ARG:
                in_len = incr(in_len)
                output = _ffi.new("byte[%d]" % in_len)
            elif ret < 0:
                raise WolfCryptError("Error converting RSA key to DER (%d)" %
                                     ret)
            else:
                return bytes(_ffi.buffer(output))

        raise WolfCryptError("Error converting RSA key to DER: output key "
                             "too large")

    # Note: We have to 'guess' the output key length--the function won't
    # tell us.  If the size of the buffer is too small it will return
    # BAD_FUNC_ARG.  Unfortunately there are two other cases where it will
    # return BAD_FUNC_ARG: If either the key or the output buffer are null,
    # or if the key is not a private key.
    # With the former we'll take a leap of faith. With the latter, we know
    # it will always be a private key so that's fine.
    #
    # The default output size is large enough to contain most 16k RSA keys
    # generated by openssl, so that should be large enough in practice for
    # any key.  We still give it a few more tries in case the first try wasn't
    # large enough though (but don't grow unbounded)
    output = try_rsa_key_to_der(key)

    # Now we have the key in the buffer, but because RsaKeyToDer does not tell
    # us how many bytes the actual key was we are probably left with a bunch of
    # trailing zeros, with no way to decipher if any of them are valid.
    # However, we can be a bit smart about this: The last value in the encoding
    # is an integer used for CRT calculations (it's the modular inverse of q
    # (mod p).  The only way this value has trailing zeros is if it's exactly
    # some power of 256 which is highly unlikely.  Therefore we slash off all
    # the trailing zeros.  Then, just to be sure, we do the DER encoding again
    # with the newly discovered length and make sure it's correct.
    # This could all be avoided if RsaKeyToDer also returned the actual key
    # output size.
    new_output = output.rstrip(b'\0')
    return try_rsa_key_to_der(key, len(new_output), len(output),
                              incr=lambda l: l + 1)<|MERGE_RESOLUTION|>--- conflicted
+++ resolved
@@ -115,11 +115,7 @@
 
         if self._enc is None:
             self._enc = _ffi.new(self._native_type)
-<<<<<<< HEAD
-            ret = self._set_key(_ENCRYPTION)
-=======
             ret = self._set_key(self._enc, _ENCRYPTION)
->>>>>>> 454fa2c6
             if ret is not None and ret < 0:
                 raise WolfCryptError("Invalid key error (%d)" % ret)
 
@@ -151,11 +147,7 @@
 
         if self._dec is None:
             self._dec = _ffi.new(self._native_type)
-<<<<<<< HEAD
-            ret = self._set_key(_DECRYPTION)
-=======
             ret = self._set_key(self._dec, _DECRYPTION)
->>>>>>> 454fa2c6
             if ret is not None and ret < 0:
                 raise WolfCryptError("Invalid key error (%d)" % ret)
 
@@ -195,18 +187,11 @@
         })
 
 
-<<<<<<< HEAD
-    def _set_key(self, direction):
-        if direction == _ENCRYPTION:
-            return _lib.wc_AesSetKey(
-                self._enc, self._key, len(self._key), self._IV, _ENCRYPTION)
-=======
     def _set_key(self, native_obj, direction):
         if self._mode == MODE_CTR:
             # MODE_CTR only goes in one direction
             direction = _ENCRYPTION
             set_key = _lib.wc_AesSetKeyDirect
->>>>>>> 454fa2c6
         else:
             set_key = _lib.wc_AesSetKey
 
